--- conflicted
+++ resolved
@@ -17,17 +17,8 @@
 from util.casadi import norm_ppf
 from util.configurations import BaseConfig, init_config
 from util.errors import MPCSolverError, UpdateError
-<<<<<<< HEAD
-from util.gp import MultitGaussianProcessRegressor, CasadiKernels
+from util.gp import CasadiKernels, MultitGaussianProcessRegressor
 from util.math import cholesky_added_multiple_identities, constraint_violation
-=======
-from util.gp import CasadiKernels, MultitGaussianProcessRegressor
-from util.math import (
-    NormalizationService,
-    cholesky_added_multiple_identities,
-    constraint_violation,
-)
->>>>>>> 66c2112d
 from util.rl import ReplayMemory
 
 
@@ -38,9 +29,6 @@
         default_factory=lambda: {
             "g": (9.81, (1, 40)),
             "thrust_coeff": (0.3, (0.1, 4)),
-            # 'w_x': (1e1, (1e-3, np.inf)),
-            # 'w_u': (1e0, (1e-3, np.inf)),
-            # 'w_s': (1e2, (1e-3, np.inf)),
             "backoff": (0.1, (1e-3, 0.5)),
         }
     )
@@ -54,7 +42,6 @@
             "roll_d": 13,
             "roll_dd": 6,
             "roll_gain": 8,
-            # 'backoff': 0.05,
             "w_x": 1e1,
             "w_u": 1e0,
             "w_s": 1e2,
@@ -71,27 +58,13 @@
     lr: float = 1e-1
     max_perc_update: float = np.inf
 
-<<<<<<< HEAD
-=======
-    # normalization ranges for stage costs (for other pars ranges are taken
-    # from env)
-    normalization_ranges: dict[str, np.ndarray] = field(
-        default_factory=lambda: {
-            "w_x": np.array([0, 1e2]),
-            "w_u": np.array([0, 1e1]),
-            "w_s": np.array([0, 1e3]),
-            "backoff": np.array([0, 1]),
-        }
-    )
-
->>>>>>> 66c2112d
 
 class QuadRotorLSTDQAgent(QuadRotorBaseLearningAgent):
     """
-    Least-Squares Temporal Difference-based Q-learning RL agent for the quad
-    rotor environment. The agent adapts its MPC parameters/weights by value
-    methods, averaging over batches of episodes via Least-Squares, with the
-    goal of improving performance/reducing cost of each episode.
+    Least-Squares Temporal Difference-based Q-learning RL agent for the quadrotor
+    environment. The agent adapts its MPC parameters/weights by value methods, averaging
+    over batches of episodes via Least-Squares, with the goal of improving
+    performance/reducing cost of each episode.
 
     The RL update exploits a replay memory to spread out noise.
     """
@@ -116,27 +89,18 @@
         agentname : str, optional
             Name of the Q-learning agent.
         agent_config : dict, QuadRotorQLearningAgentConfig
-            A set of parameters for the quadrotor Q-learning agent. If not
-            given, the default ones are used.
+            A set of parameters for the quadrotor Q-learning agent. If not given, the
+            default ones are used.
         mpc_config : dict, QuadRotorMPCConfig
-            A set of parameters for the agent's MPC. If not given, the default
-            ones are used.
+            A set of parameters for the agent's MPC. If not given, the default ones are
+            used.
         seed : int, optional
             Seed for the random number generator.
         """
         # create base agent
         agent_config = init_config(agent_config, self.config_cls)
         fixed_pars, init_pars = agent_config.fixed_pars, agent_config.init_pars
-<<<<<<< HEAD
-        fixed_pars.update({
-            'xf': env.config.xf,
-            'perturbation': np.nan
-        })
-=======
-        fixed_pars.update(
-            {"xf": env.config.xf, "perturbation": np.nan}  # already normalized
-        )
->>>>>>> 66c2112d
+        fixed_pars.update({"xf": env.config.xf, "perturbation": np.nan})
         super().__init__(
             env,
             agentname=agentname,
@@ -173,8 +137,7 @@
         cost : float
             Stage cost given by the environment at the current time step.
         solQ : mpc.Solution
-            MPC solution of Q(s,a) where s and a are the current state and
-            action.
+            MPC solution of Q(s,a) where s and a are the current state and action.
         solV : mpc.Solution
             MPC solution of V(s+) where s+ is the net state.
         """
@@ -194,10 +157,8 @@
         self._episode_buffer.append((g, H))
 
     def consolidate_episode_experience(self) -> None:
-        """
-        At the end of an episode, computes the remaining operations and
-        saves results to the replay memory as arrays.
-        """
+        """At the end of an episode, computes the remaining operations and saves results
+        to the replay memory as arrays."""
         if len(self._episode_buffer) == 0:
             return
         self.replay_memory.append(self._episode_buffer.copy())
@@ -287,28 +248,6 @@
             else returns
         )
 
-<<<<<<< HEAD
-=======
-    def _init_config(
-        self,
-        config: Optional[QuadRotorLSTDQAgentConfig],
-        normalization: Optional[NormalizationService],
-    ) -> QuadRotorLSTDQAgentConfig:
-        """
-        Initializes the agent configuration and fixed and initial pars (does
-        not save to self).
-        """
-        C = init_config(config, self.config_cls)
-        N = normalization
-        if N is not None:
-            N.register(C.normalization_ranges)
-            for k, v in C.fixed_pars.items():
-                C.fixed_pars[k] = N.normalize(k, v)
-            for k, v in C.init_pars.items():
-                C.init_pars[k] = (N.normalize(k, v[0]), N.normalize(k, v[1]))
-        return C
-
->>>>>>> 66c2112d
     def _init_derivative_symbols(self) -> None:
         """Computes symbolical derivatives needed for Q learning."""
         theta = self.weights.symQ()
@@ -377,13 +316,7 @@
 
         # run QP solver (backtrack on beta if necessary) and update weights
         theta = self.weights.values()
-<<<<<<< HEAD
         candidates = np.linspace(theta, theta - cfg.lr * p, cfg.n_opti)
-=======
-        candidates = np.linspace(
-            theta, theta - cfg.lr * p, cfg.n_opti
-        ) + self.np_random.normal(size=(cfg.n_opti, theta.size), scale=0.0)
->>>>>>> 66c2112d
         beta = cfg.beta
         pars = np.block([theta, p, cfg.lr, cfg.mu0, beta])
         lb, ub = self._get_percentage_bounds(
@@ -552,7 +485,7 @@
             "p": cs.vertcat(theta, p, lr, mu0, beta),
             "g": None,
             "opts": {
-                "expand": True,  # False when using callback
+                "expand": True,
                 "print_time": False,
                 "ipopt": {
                     "max_iter": 500,
