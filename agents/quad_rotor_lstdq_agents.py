--- conflicted
+++ resolved
@@ -472,13 +472,8 @@
             n_restarts_optimizer=cfg.n_opti,
             random_state=self.seed
         )
-<<<<<<< HEAD
-        self._gpr_dataset: list[tuple[np.ndarray, np.ndarray]] = []
-        self.backtracked_gp_pars_history: list[tuple[float, ...]] = []
-=======
         self.gpr_dataset: list[tuple[np.ndarray, np.ndarray]] = []
         self.backtracked_betas: list[float] = []
->>>>>>> de9647dc
 
         # compute symbols that do not depend on GP
         theta: cs.SX = cs.SX.sym('theta', n_theta, 1)
