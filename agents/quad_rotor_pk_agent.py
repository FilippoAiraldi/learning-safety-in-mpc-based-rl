--- conflicted
+++ resolved
@@ -1,30 +1,15 @@
-<<<<<<< HEAD
-=======
-import numpy as np
-
->>>>>>> 66c2112d
 from agents.quad_rotor_base_agents import QuadRotorBaseAgent
 from envs.quad_rotor_env import QuadRotorEnv
 
 
 class QuadRotorPKAgent(QuadRotorBaseAgent):
     """
-    Quad rotor agent with Perfect Knowledge available, i.e., the agent is
-    equipped with the exact values governing the target environment. For this
-    reason, the PK agent is often the baseline controller. Rather obviously,
-    this agent does not implement any RL parameter update paradigm.
+    Quad rotor agent with Perfect Knowledge available, i.e., the agent is equipped with
+    the exact values governing the target environment. For this reason, the PK agent is
+    often the baseline controller. Rather obviously, this agent does not implement any
+    RL parameter update paradigm.
     """
 
-<<<<<<< HEAD
-=======
-    normalization_ranges: dict[str, np.ndarray] = {
-        "w_x": np.array([0, 1e2]),
-        "w_u": np.array([0, 1e1]),
-        "w_s": np.array([0, 1e3]),
-        "backoff": np.array([0, 1]),
-    }
-
->>>>>>> 66c2112d
     def __init__(self, env: QuadRotorEnv, *args, **kwargs) -> None:
         """
         Initializes a Perfect-Information agent for the quad rotor env.
