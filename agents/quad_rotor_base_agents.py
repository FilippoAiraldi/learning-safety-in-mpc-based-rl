--- conflicted
+++ resolved
@@ -14,19 +14,13 @@
 from util.casadi import is_casadi_object
 from util.configurations import init_config
 from util.errors import MPCSolverError, UpdateError
-<<<<<<< HEAD
-=======
 from util.io import is_pickleable
-from util.math import NormalizationService
->>>>>>> 66c2112d
 from util.rl import RLParameter, RLParameterCollection
 
 
 class QuadRotorBaseAgent(ABC):
-    """
-    Abstract base agent class that contains the two MPC function approximators
-    `Q` and `V`.
-    """
+    """Abstract base agent class that contains the two MPC function approximators `Q`
+    and `V`."""
 
     _ids = count(0)
 
@@ -49,13 +43,13 @@
         agentname : str, optional
             Name of the agent.
         agent_config : dict, ConfigType, optional
-            A set of parameters for the quadrotor agent. If not given, the
-            default ones are used.
+            A set of parameters for the quadrotor agent. If not given, the default ones
+            are used.
         fixed_pars : dict[str, np.ndarray], optional
             A dictionary containing MPC parameters that are fixed.
         mpc_config : dict, QuadRotorMPCConfig, optional
-            A set of parameters for the agent's MPC. If not given, the default
-            ones are used.
+            A set of parameters for the agent's MPC. If not given, the default ones are
+            used.
         seed : int, optional
             Seed for the random number generator.
         """
@@ -87,19 +81,6 @@
         return self
 
     @property
-<<<<<<< HEAD
-=======
-    def normalized(self) -> bool:
-        """Returns whether the agent's env is normalized."""
-        return self.env.normalization is not None
-
-    @property
-    def normalization(self) -> Optional[NormalizationService]:
-        """Returns the agent's env normalization."""
-        return self.env.normalization
-
-    @property
->>>>>>> 66c2112d
     def V(self) -> QuadRotorMPC:
         """Gets the `V` action-value function approximation MPC scheme."""
         return self._V
@@ -137,11 +118,11 @@
         type : 'Q' or 'V'
             Type of MPC function approximation to run.
         state : array_like, optional
-            Environment's state for which to solve the MPC problem. If not
-            given, the current state of the environment is used.
+            Environment's state for which to solve the MPC problem. If not given, the
+            current state of the environment is used.
         sol0 : dict[str, array_like]
-            Last numerical solution of the MPC used to warmstart. If not given,
-            a heuristic is used.
+            Last numerical solution of the MPC used to warmstart. If not given, a
+            heuristic is used.
 
         Returns
         -------
@@ -184,19 +165,19 @@
         **solve_mpc_kwargs,
     ) -> tuple[np.ndarray, np.ndarray, Solution]:
         """
-        Computes the optimal action for the given state by solving the MPC
-        scheme `V` and predicts the next state.
+        Computes the optimal action for the given state by solving the MPC scheme `V`
+        and predicts the next state.
 
         Parameters
         ----------
         state : array_like, optional
             Environment's state for which to solve the MPC problem V.
         deterministic : bool, optional
-            Whether the computed optimal action should be modified by some
-            noise (either summed or in the objective gradient).
+            Whether the computed optimal action should be modified by some noise (either
+            summed or in the objective gradient).
         perturb_gradient : bool, optional
-            Whether to perturb the MPC objective's gradient (if 'perturbation'
-            parameter is present), or to directly perturb the optimal action.
+            Whether to perturb the MPC objective's gradient (if 'perturbation' parameter
+            is present), or to directly perturb the optimal action.
         solve_mpc_kwargs
             See BaseMPCAgent.solve_mpc.
 
@@ -284,10 +265,8 @@
         return returns
 
     def _merge_mpc_pars_callback(self) -> dict[str, np.ndarray]:
-        """
-        Callback to allow the merging of additional MPC parameters from
-        inheriting classes.
-        """
+        """Callback to allow the merging of additional MPC parameters from inheriting
+        classes."""
         return {}
 
     def __str__(self) -> str:
@@ -300,8 +279,8 @@
 
     @staticmethod
     def _make_seed_list(seed: Optional[Union[int, list[int]]], n: int) -> list[int]:
-        """Given a seed, possibly None, converts it into a list of length n,
-        where each seed is different or None"""
+        """Given a seed, possibly None, converts it into a list of length n, where each
+        seed is different or None."""
         if seed is None:
             return [None] * n
         if isinstance(seed, int):
@@ -319,10 +298,8 @@
 
 
 class QuadRotorBaseLearningAgent(QuadRotorBaseAgent, ABC):
-    """
-    Abstract base agent class that renders the two MPC function approximators
-    `Q` and `V` differentiable, such that their parameters can be learnt.
-    """
+    """Abstract base agent class that renders the two MPC function approximators `Q` and
+    `V` differentiable, such that their parameters can be learnt."""
 
     def __init__(
         self,
@@ -358,8 +335,8 @@
     @abstractmethod
     def update(self) -> np.ndarray:
         """
-        Updates the MPC function approximation's weights based on the
-        information stored in the replay memory.
+        Updates the MPC function approximation's weights based on the information stored
+        in the replay memory.
 
         Returns
         -------
@@ -434,9 +411,9 @@
         logger : logging.Logger, optional
             For logging purposes.
         throw_on_exception : bool, optional
-            When a training exception occurs, if `throw_on_exception=True`,
-            then the exception is fired again and training fails. Otherwise;
-            the training is prematurely stopped and returned.
+            When a training exception occurs, if `throw_on_exception=True`, then the
+            exception is fired again and training fails. Otherwise; the training is
+            prematurely stopped and returned.
         return_info : bool, optional
             Whether to return additional information for each epoch update:
                 - a list of update gradients
@@ -515,10 +492,9 @@
             lr = np.full((n_theta,), lr)
         elif lr.size == n_pars and lr.size != n_theta:
             lr = np.concatenate([np.full(p.size, r) for p, r in zip(self.weights, lr)])
-        assert lr.shape == (n_theta,), (
-            "Learning rate must have the same "
-            "size as the learnable parameter vector."
-        )
+        assert lr.shape == (
+            n_theta,
+        ), "Learning rate must have the same size as the learnable parameter vector."
         cfg.lr = lr
 
     def _merge_mpc_pars_callback(self) -> dict[str, np.ndarray]:
