--- conflicted
+++ resolved
@@ -2,11 +2,7 @@
 import numpy as np
 from dataclasses import dataclass, field
 from envs.quad_rotor_env import QuadRotorEnv
-<<<<<<< HEAD
-from mpc.generic_mpc import GenericMPC, Solution
-=======
 from mpc.generic_mpc import GenericMPC
->>>>>>> 61769026
 from typing import Union
 from util import quad_form
 
@@ -33,34 +29,6 @@
             'print_options_documentation': 'no'
         }})
 
-<<<<<<< HEAD
-    # NLP scaling
-    # The scaling operation is x_scaled = Tx * x, and yields a scaled state
-    # whose elements lay in comparable ranges
-    scaling_x: np.ndarray = field(default_factory=lambda: np.array(
-        [1e0, 1e0, 1e0, 1e1, 1e1, 1e1, 1e-1, 1e-1, 1e0, 1e0]))
-    scaling_u: np.ndarray = field(default_factory=lambda: np.array(
-        [1e0, 1e0, 1e1]))
-
-    @property
-    def Tx(self) -> np.ndarray:
-        return np.diag(1 / self.scaling_x)
-
-    @property
-    def Tu(self) -> np.ndarray:
-        return np.diag(1 / self.scaling_u)
-
-    @property
-    def Tx_inv(self) -> np.ndarray:
-        return np.diag(self.scaling_x)
-
-    @property
-    def Tu_inv(self) -> np.ndarray:
-        return np.diag(self.scaling_u)
-
-
-=======
->>>>>>> 61769026
 
 class QuadRotorMPC(GenericMPC):
     '''An MPC controller specifically designed for the quadrotor dynamics.'''
@@ -107,30 +75,12 @@
         not_red = ~(np.isneginf(lbx) & np.isposinf(ubx))
         not_red_idx = np.where(not_red)[0]
         lbx, ubx = lbx[not_red].reshape(-1, 1), ubx[not_red].reshape(-1, 1)
-<<<<<<< HEAD
-
-        # u bounds must be scaled before creating the variable
-        lbu = config.Tu @ env.config.u_bounds[:, 0, None]
-        ubu = config.Tu @ env.config.u_bounds[:, 1, None]
-
-        # 1) create variables - states are softly constrained
-        nx, nu, ns = env.nx, env.nu, not_red_idx.size
-        x, _, _ = self.add_var('x', nx, N)
-        u, _, _ = self.add_var('u', nu, N, lb=lbu, ub=ubu)
-        slack, _, _ = self.add_var('slack', ns, N, lb=0)
-
-        # scale the variables
-        x = config.Tx_inv @ x
-        u = config.Tu_inv @ u
-=======
 
         # 1) create variables - states are softly constrained
         nx, nu, ns = env.nx, env.nu, not_red_idx.size + env.nu
         x, _, _ = self.add_var('x', nx, N)
         u, _, _ = self.add_var('u', nu, N)
         s, _, _ = self.add_var('slack', ns, N, lb=0)
-        s_x, s_u = s[:-env.nu, :], s[-env.nu:, :]
->>>>>>> 61769026
 
         # 2) create model parameters
         for name in ('g', 'thrust_coeff', 'pitch_d', 'pitch_dd', 'pitch_gain',
@@ -157,20 +107,14 @@
         # set the state constraints as
         #  - soft-backedoff minimum constraint: (1+back)*lb - slack <= x
         #  - soft-backedoff maximum constraint: x <= (1-back)*ub + slack
-<<<<<<< HEAD
-        self.add_con('state_min',
-                     (1 + backoff) * lbx - slack, '<=', x[not_red_idx, :])
-        self.add_con('state_max',
-                     x[not_red_idx, :], '<=', (1 - backoff) * ubx + slack)
-=======
+        s_x = s[:-env.nu, :]
         self.add_con('x_min', (1 + bo) * lbx - s_x, '<=', x[not_red_idx, :])
         self.add_con('x_max', x[not_red_idx, :], '<=', (1 - bo) * ubx + s_x)
 
         # 4) constraint on input (soft)
-        # u bounds must be scaled before creating the variable
+        s_u = s[-env.nu:, :]
         self.add_con('u_min', env.config.u_bounds[:, 0] - s_u, '<=', u)
         self.add_con('u_max', u, '<=', env.config.u_bounds[:, 1] + s_u)
->>>>>>> 61769026
 
         # ========= #
         # Objective #
@@ -188,11 +132,7 @@
         J += sum((
             quad_form(w_Lx, x[:, k] - xf) +
             quad_form(w_Lu, u[:, k] - uf) +
-<<<<<<< HEAD
-            cs.dot(w_Ls, slack[:, k])) for k in range(N - 1))
-=======
             cs.dot(w_Ls, s[:, k])) for k in range(N - 1))
->>>>>>> 61769026
 
         # 3) terminal cost
         w_Tx = self.add_par('w_Tx', nx, 1)  # weights for final state
@@ -200,11 +140,7 @@
         w_Ts = self.add_par('w_Ts', ns, 1)  # weights for final slack
         J += quad_form(w_Tx, x[:, -1] - xf) + \
             quad_form(w_Tu, u[:, -1] - uf) + \
-<<<<<<< HEAD
-            cs.dot(w_Ts, slack[:, -1])
-=======
             cs.dot(w_Ts, s[:, -1])
->>>>>>> 61769026
 
         # assign cost
         self.minimize(J)
