from dataclasses import dataclass, field
from typing import Optional, Union

import casadi as cs
import numpy as np
from gym import spaces

from envs.base_env import BaseEnv
from util.configurations import BaseConfig, init_config


@dataclass
class QuadRotorEnvConfig(BaseConfig):
    """
    Quadrotor environment configuration parameters. The model parameters must be
    nonnegative, whereas the disturbance parameter `winds` is a dictionary with each
    gust's altitude and strength. Also the bounds on state and action are included.
    """

    # model parameters
    T: float = 0.1
    g: float = 9.81
    thrust_coeff: float = 1.4
    pitch_d: float = 10
    pitch_dd: float = 8
    pitch_gain: float = 10
    roll_d: float = 10
    roll_dd: float = 8
    roll_gain: float = 10

    # disturbance parameters
    winds: dict[float, float] = field(default_factory=lambda: {1: 1.0, 2: 0.7, 3: 0.85})

    # simulation
    x0: np.ndarray = field(
        default_factory=lambda: np.array([0, 0, 3.5, 0, 0, 0, 0, 0, 0, 0])
    )
    xf: np.ndarray = field(
        default_factory=lambda: np.array([3, 3, 0.2, 0, 0, 0, 0, 0, 0, 0])
    )

    # constraints
    soft_constraints: bool = True
    x_bounds: np.ndarray = field(
        default_factory=lambda: np.array(
            [
                [-0.5, 3.5],
                [-0.5, 3.5],
                [-0.175, 4],
                [-np.inf, np.inf],
                [-np.inf, np.inf],
                [-np.inf, np.inf],
                [np.deg2rad(-30), np.deg2rad(30)],
                [np.deg2rad(-30), np.deg2rad(30)],
                [-np.inf, np.inf],
                [-np.inf, np.inf],
            ]
        )
    )
    u_bounds: np.ndarray = field(
        default_factory=lambda: np.array(
            [[-np.pi, np.pi], [-np.pi, np.pi], [0, 2 * 9.81]]
        )
    )

    # termination conditions
    termination_N: int = 5
    termination_error: float = 0.5

<<<<<<< HEAD
=======
    # normalization ranges (only relevant if NormalizationService is not None)
    normalization_ranges: dict[str, np.ndarray] = field(
        default_factory=lambda: {
            # model parameters
            "g": np.array([0, 20]),
            "thrust_coeff": np.array([0, 4]),
            "pitch_d": np.array([0, 200]),
            "pitch_dd": np.array([0, 200]),
            "pitch_gain": np.array([0, 20]),
            "roll_d": np.array([0, 20]),
            "roll_dd": np.array([0, 20]),
            "roll_gain": np.array([0, 20]),
            # system states
            "x": np.array(
                [
                    [-1, 5],
                    [-1, 5],
                    [-1, 5],
                    [-4, 4],
                    [-4, 4],
                    [-4, 4],
                    [np.deg2rad(-30), np.deg2rad(30)],
                    [np.deg2rad(-30), np.deg2rad(30)],
                    [-3, 3],
                    [-3, 3],
                ]
            ),
            # system control actions
            "u": np.array([[-np.pi, np.pi], [-np.pi, np.pi], [0, 20]]),
        }
    )

>>>>>>> 66c2112d

class QuadRotorEnv(BaseEnv[np.ndarray, np.ndarray]):
    """
    ### Description
    The QuadRotorEnv consists in control problem whose goal is to drive a quadrotor to a
    specific terminal location. Altitude-dependent winds stochastically disturb the
    dynamics. The model is most accurate when the pitch and roll do not exceed 30° in
    both directions. However, these constraints can be momentarily violated, so no hard
    limit is imposed within the environment itself. On the contrary, the control
    authority is limited.

    ### Observation Space
    The observation is a `ndarray` with shape `(10,)` where the elements correspond to
    the following states of the quadrotor:
    | N | Observation                          | Min    | Max | Unit          |
    |---|--------------------------------------|--------|-----|---------------|
    | 0 | position along the x-axis            | -0.5   | 3.5 | position (m)  |
    | 1 | position along the y-axis            | -0.5   | 3.5 | position (m)  |
    | 2 | position along the z-axis (altitude) | -0.175 | 4   | position (m)  |
    | 3 | velocity along the x-axis            | -Inf   | Inf | speed (m/s)   |
    | 4 | velocity along the y-axis            | -Inf   | Inf | speed (m/s)   |
    | 5 | velocity along the z-axis            | -Inf   | Inf | speed (m/s)   |
    | 6 | pitch                                | -30°   | 30° | angle (rad)   |
    | 7 | roll                                 | -30°   | 30° | angle (rad)   |
    | 8 | pitch rate                           | -Inf   | Inf | speed (rad/s) |
    | 8 | roll rate                            | -Inf   | Inf | speed (rad/s) |
    The constraints can be changed, as well as made soft with the appropriate flag. In
    this case, the observation space becomes unbounded.

    ### Action Space
    There are 3 continuous deterministic actions:
    | N | Action                               | Min    | Max | Unit          |
    |---|--------------------------------------|--------|-----|---------------|
    | 0 | desired pitch                        | -pi    | pi  | angle (rad)   |
    | 1 | desired roll                         | -pi    | pi  | angle (rad)   |
    | 2 | desired vertical acceleration        | 0      | 2*g | acc. (m/s^2)  |
    Again, these constraints can be changed and made soft.

    ### Transition Dynamics:
    Given an action, the quadrotor follows the following transition dynamics:
    ```
    x+ = A*x + B*u + C*phi(s[2])*w + e
    ```
    where `x` and `x+` are the current and next state, `u` is the control action, `phi`
    is a nonlinear term modulating wind disturbance strength and `w` is a uniformly
    distributed random variable. `A`, `B`, `C` and `e` are system elements.

    ### Cost:
    The cost consists of three source: positional error (proportional to the distance of
    the quadrotor to the final position), control action usage (proportional to the
    magnitude of the control action), and constraint violation (proportional to
    violations of both state and action bounds).

    ### Initial And Final State
    The initial and final states are constant across resets, unless manually specified.

    ### Episode End
    The episode ends if the state approaches the final one within the specified error
    and stays within this error bound for the specified amount of steps.
    """

    spec: dict = None
    nx: int = 10
    nu: int = 3

    def __init__(
        self,
<<<<<<< HEAD
        config: Union[dict, QuadRotorEnvConfig] = None
=======
        config: Union[dict, QuadRotorEnvConfig] = None,
        normalization: NormalizationService = None,
>>>>>>> 66c2112d
    ) -> None:
        """
        This environment simulates a 10-state quadrotor system with limited input
        authority whose goal is to reach a target position, from an initial position.

        Parameters
        ----------
        config : {dict, QuadRotorPars}, optional
            A set of parameters for the quadrotor model and disturbances. If not given,
            the default ones are used.
        """

        super().__init__()
        config = init_config(config, QuadRotorEnvConfig)
        self.config = config

        # create dynamics matrices
        self._A, self._B, self._C, self._e = self.get_dynamics(
            g=config.g,
            thrust_coeff=config.thrust_coeff,
            pitch_d=config.pitch_d,
            pitch_dd=config.pitch_dd,
            pitch_gain=config.pitch_gain,
            roll_d=config.roll_d,
            roll_dd=config.roll_dd,
            roll_gain=config.roll_gain,
            winds=config.winds,
        )

        # create spaces
        if config.soft_constraints:
            low_x, high_w = -np.inf, np.inf
            low_u, high_u = -np.inf, np.inf
        else:
            low_x, high_w = config.x_bounds[:, 0], config.x_bounds[:, 1]
            low_u, high_u = config.u_bounds[:, 0], config.u_bounds[:, 0]
        self.observation_space = spaces.Box(
            low=low_x, high=high_w, shape=(self.nx,), dtype=np.float64
        )
        self.action_space = spaces.Box(
            low=low_u, high=high_u, shape=(self.nu,), dtype=np.float64
        )

        # weight for positional, control action usage and violation errors
        self._Wx = np.ones(self.nx)
        self._Wu = np.ones(self.nu)
        self._Wv = np.array([1e2, 1e2, 3e2, 3e2])

    @property
    def A(self) -> np.ndarray:
        """Returns a copy of the dynamics `A` matrix."""
        return self._A.copy()

    @property
    def B(self) -> np.ndarray:
        """Returns a copy of the dynamics `B` matrix."""
        return self._B.copy()

    @property
    def C(self) -> np.ndarray:
        """Returns a copy of the dynamics `C` matrix."""
        return self._C.copy()

    @property
    def e(self) -> np.ndarray:
        """Returns a copy of the dynamics `e` vector."""
        return self._e.copy()

    @property
    def x(self) -> np.ndarray:
        """Gets a copy of the current state of the quadrotor."""
        return self._x.copy()

    @x.setter
    def x(self, val: np.ndarray) -> None:
        """Sets the current state of the quadrotor."""
        assert self.observation_space.contains(val), f"Invalid state {val}."
        self._x = val.copy()

    def position_error(self, x: np.ndarray) -> float:
        """Error of the given state w.r.t. the final position."""
        return (np.square((x - self.config.xf)) * self._Wx).sum(axis=-1)

    def control_usage(self, u: np.ndarray) -> float:
        """Error of the given action related to its norm."""
        return (np.square(u) * self._Wu).sum(axis=-1)

    def constraint_violations(self, x: np.ndarray, u: np.ndarray) -> float:
        """Error of the given state and action w.r.t. constraint violations."""
        W = self._Wv
        return (
            W[0] * np.maximum(0, self.config.x_bounds[:, 0] - x).sum(axis=-1)
            + W[1] * np.maximum(0, x - self.config.x_bounds[:, 1]).sum(axis=-1)
            + W[2] * np.maximum(0, self.config.u_bounds[:, 0] - u).sum(axis=-1)
            + W[3] * np.maximum(0, u - self.config.u_bounds[:, 1]).sum(axis=-1)
        )

    def phi(self, alt: Union[float, np.ndarray]) -> np.ndarray:
        """
        Computes the wind disturbance's radial basis functions at the given altitude.

        Parameters
        ----------
        altitude : array_like
            Altitude value at which to evaluate the functions.

        Returns
        -------
        y : array_like
            The value of the functions.
        """
        if isinstance(alt, np.ndarray):
            alt = alt.squeeze()
            assert alt.ndim == 1, "Altitudes must be a vector"

        return np.vstack([np.exp(-np.square(alt - h)) for h in self.config.winds])

    def reset(
        self, seed: int = None, x0: np.ndarray = None, xf: np.ndarray = None
    ) -> np.ndarray:
        """
        Resets the quadrotor environment.

        Parameters
        ----------
        seed : int, optional
            Random number generator seed.
        x0, xf : array_like, optional
            Sets the initial and terminal states of the simulation. If not passed, the
            conditions are chosen from default.

        Returns
        -------
        x : array_like
            The value of the functions.
        """
        super().reset(seed=seed)
        self.observation_space.seed(seed=seed)
        self.action_space.seed(seed=seed)
        if x0 is None:
            x0 = self.config.x0
        if xf is None:
            xf = self.config.xf
        assert self.observation_space.contains(x0) and self.observation_space.contains(
            xf
        ), "Invalid initial or final state."
        self.x = x0
        self.config.x0 = x0
        self.config.xf = xf
        self._n_within_termination = 0
        return self.x

    def step(self, u: np.ndarray) -> tuple[np.ndarray, float, bool, bool, dict]:
        """
        Steps the quadrotor environment.

        Parameters
        ----------
        u : array_like
            Action to apply to the quadrotor.

        Returns
        -------
        new_state, cost, truncated, terminated, info :
                                                array_like, float, bool, dict
            A tuple containing the new state of the quadrotor, the instantenuous cost of
            taking this action in this state, the runcation/termination flags and a
            dictionary of information.
        """
        u = u.squeeze()  # in case a row or col was passed
        assert self.action_space.contains(u), "Invalid action."

        # compute noise disturbance
        wind = (
            self._C
            @ self.phi(self.x[2])
            * self.np_random.uniform(
                low=[0, 0, -1, 0, 0, 0, -1, -1, 0, 0],
                high=[1, 1, 0, 0, 0, 0, 1, 1, 0, 0],
            ).reshape(self.nx, 1)
        )

        # compute new state: x+ = A*x + B*u + e + C*phi(s[2])*w
        self.x = (
            self._A @ self.x.reshape((-1, 1))
            + self._B @ u.reshape((-1, 1))
            + self._e
            + wind
        ).flatten()

        # compute cost
        error = self.position_error(self.x)
        usage = self.control_usage(u)
        violations = self.constraint_violations(self.x, u)
        cost = float(error + usage + violations)

        # check if terminated
        within_bounds = (
            (self.config.x_bounds[:, 0] <= self._x)
            & (self._x <= self.config.x_bounds[:, 1])
        ).all()
        if error <= self.config.termination_error and within_bounds:
            self._n_within_termination += 1
        else:
            self._n_within_termination = 0
        terminated = self._n_within_termination >= self.config.termination_N
        #
        return self.x, cost, terminated, False, {"error": error}

    def render(self):
        raise NotImplementedError("Render method unavailable.")

    def get_dynamics(
        self,
        g: Union[float, cs.SX],
        thrust_coeff: Union[float, cs.SX],
        pitch_d: Union[float, cs.SX],
        pitch_dd: Union[float, cs.SX],
        pitch_gain: Union[float, cs.SX],
        roll_d: Union[float, cs.SX],
        roll_dd: Union[float, cs.SX],
        roll_gain: Union[float, cs.SX],
        winds: dict[float, float] = None,
    ) -> Union[
        tuple[np.ndarray, np.ndarray, np.ndarray, np.ndarray],
        tuple[cs.SX, cs.SX, cs.SX],
    ]:
        """
        If arguments are all numerical, returns the matrices of the system's dynamics
        `A`, `B`, `C` and `e`; otherwise, returns the `A`, `B` and `e` in symbolic form.
        """
        T = self.config.T

        # prepare either numerical or symbolical methods
        is_casadi = any(
            isinstance(o, (cs.SX, cs.MX, cs.DM))
            for o in [
                g,
                thrust_coeff,
                pitch_d,
                pitch_dd,
                pitch_gain,
                roll_d,
                roll_dd,
                roll_gain,
            ]
        )
        if is_casadi:
            diag = lambda o: cs.diag(cs.vertcat(*o))
            block = cs.blockcat
        else:
            diag = np.diag
            block = np.block
            assert winds is not None, "Winds are required to compute matrix C."
            nw = len(winds)
            wind_mag = np.array(list(winds.values()))

<<<<<<< HEAD
=======
        # if normalized, first denormalize the parameters
        if self.normalized:
            N = self.normalization
            g = N.denormalize("g", g)
            thrust_coeff = N.denormalize("thrust_coeff", thrust_coeff)
            pitch_d = N.denormalize("pitch_d", pitch_d)
            pitch_dd = N.denormalize("pitch_dd", pitch_dd)
            pitch_gain = N.denormalize("pitch_gain", pitch_gain)
            roll_d = N.denormalize("roll_d", roll_d)
            roll_dd = N.denormalize("roll_dd", roll_dd)
            roll_gain = N.denormalize("roll_gain", roll_gain)

>>>>>>> 66c2112d
        # build the actual matrices
        A = T * block(
            [
                [np.zeros((3, 3)), np.eye(3), np.zeros((3, 4))],
                [np.zeros((2, 6)), np.eye(2) * g, np.zeros((2, 2))],
                [np.zeros((1, 10))],
                [np.zeros((2, 6)), -diag((pitch_d, roll_d)), np.eye(2)],
                [np.zeros((2, 6)), -diag((pitch_dd, roll_dd)), np.zeros((2, 2))],
            ]
        ) + np.eye(10)
        B = T * block(
            [
                [np.zeros((5, 3))],
                [0, 0, thrust_coeff],
                [np.zeros((2, 3))],
                [pitch_gain, 0, 0],
                [0, roll_gain, 0],
            ]
        )
        if not is_casadi:
<<<<<<< HEAD
            C = T * block([
                [wind_mag],
                [wind_mag],
                [wind_mag],
                [np.zeros((3, nw))],
                [wind_mag],
                [wind_mag],
                [np.zeros((2, nw))]
            ])
        e = block([
            [np.zeros((5, 1))],
            [- T * g],
            [np.zeros((4, 1))]
        ])
        return (A, B, e) if is_casadi else (A, B, C, e)
=======
            C = T * block(
                [
                    [wind_mag],
                    [wind_mag],
                    [wind_mag],
                    [np.zeros((3, nw))],
                    [wind_mag],
                    [wind_mag],
                    [np.zeros((2, nw))],
                ]
            )
        e = block([[np.zeros((5, 1))], [-T * g], [np.zeros((4, 1))]])

        # if normalization is not required, just return
        if not self.normalized:
            return (A, B, e) if is_casadi else (A, B, C, e)

        # compute the scaling matrices T and offsets M
        rx = N["x"]
        Tx = np.diag(1 / (rx[:, 1] - rx[:, 0]))
        Tx_inv = np.diag(rx[:, 1] - rx[:, 0])
        Mx = -(Tx @ rx[:, 0]).reshape(-1, 1)
        ru = N["u"]
        Tu = np.diag(1 / (ru[:, 1] - ru[:, 0]))
        Tu_inv = np.diag(ru[:, 1] - ru[:, 0])
        Mu = -(Tu @ ru[:, 0]).reshape(-1, 1)

        # apply scaling
        As = Tx @ A @ Tx_inv
        Bs = Tx @ B @ Tu_inv
        if not is_casadi:
            Cs = Tx @ C
        es = (
            Tx @ e + (np.eye(Tx.shape[0]) - Tx @ A @ Tx_inv) @ Mx - Tx @ B @ Tu_inv @ Mu
        )
        return (As, Bs, es) if is_casadi else (As, Bs, Cs, es)

    def _init_config(
        self, config: QuadRotorEnvConfig, normalization: Optional[NormalizationService]
    ) -> QuadRotorEnvConfig:
        """Initializes the env configuration (does not save to self)."""
        C = init_config(config, QuadRotorEnvConfig)
        if normalization is None:
            return C
        N = normalization
        N.register(C.normalization_ranges)

        for par in [
            "g",
            "thrust_coeff",
            "pitch_d",
            "pitch_dd",
            "pitch_gain",
            "roll_d",
            "roll_dd",
            "roll_gain",
        ]:
            setattr(C, par, N.normalize(par, getattr(C, par)))

        for par, n in [("x_bounds", "x"), ("x0", "x"), ("xf", "x"), ("u_bounds", "u")]:
            setattr(C, par, N.normalize(n, getattr(C, par).T).T)

        fro_norm = np.linalg.norm(np.diff(N["x"]).flatten() ** -2)
        C.termination_error = C.termination_error / fro_norm / self.nx
        return C
>>>>>>> 66c2112d
<|MERGE_RESOLUTION|>--- conflicted
+++ resolved
@@ -1,5 +1,5 @@
 from dataclasses import dataclass, field
-from typing import Optional, Union
+from typing import Union
 
 import casadi as cs
 import numpy as np
@@ -67,41 +67,6 @@
     termination_N: int = 5
     termination_error: float = 0.5
 
-<<<<<<< HEAD
-=======
-    # normalization ranges (only relevant if NormalizationService is not None)
-    normalization_ranges: dict[str, np.ndarray] = field(
-        default_factory=lambda: {
-            # model parameters
-            "g": np.array([0, 20]),
-            "thrust_coeff": np.array([0, 4]),
-            "pitch_d": np.array([0, 200]),
-            "pitch_dd": np.array([0, 200]),
-            "pitch_gain": np.array([0, 20]),
-            "roll_d": np.array([0, 20]),
-            "roll_dd": np.array([0, 20]),
-            "roll_gain": np.array([0, 20]),
-            # system states
-            "x": np.array(
-                [
-                    [-1, 5],
-                    [-1, 5],
-                    [-1, 5],
-                    [-4, 4],
-                    [-4, 4],
-                    [-4, 4],
-                    [np.deg2rad(-30), np.deg2rad(30)],
-                    [np.deg2rad(-30), np.deg2rad(30)],
-                    [-3, 3],
-                    [-3, 3],
-                ]
-            ),
-            # system control actions
-            "u": np.array([[-np.pi, np.pi], [-np.pi, np.pi], [0, 20]]),
-        }
-    )
-
->>>>>>> 66c2112d
 
 class QuadRotorEnv(BaseEnv[np.ndarray, np.ndarray]):
     """
@@ -167,15 +132,7 @@
     nx: int = 10
     nu: int = 3
 
-    def __init__(
-        self,
-<<<<<<< HEAD
-        config: Union[dict, QuadRotorEnvConfig] = None
-=======
-        config: Union[dict, QuadRotorEnvConfig] = None,
-        normalization: NormalizationService = None,
->>>>>>> 66c2112d
-    ) -> None:
+    def __init__(self, config: Union[dict, QuadRotorEnvConfig] = None) -> None:
         """
         This environment simulates a 10-state quadrotor system with limited input
         authority whose goal is to reach a target position, from an initial position.
@@ -432,21 +389,6 @@
             nw = len(winds)
             wind_mag = np.array(list(winds.values()))
 
-<<<<<<< HEAD
-=======
-        # if normalized, first denormalize the parameters
-        if self.normalized:
-            N = self.normalization
-            g = N.denormalize("g", g)
-            thrust_coeff = N.denormalize("thrust_coeff", thrust_coeff)
-            pitch_d = N.denormalize("pitch_d", pitch_d)
-            pitch_dd = N.denormalize("pitch_dd", pitch_dd)
-            pitch_gain = N.denormalize("pitch_gain", pitch_gain)
-            roll_d = N.denormalize("roll_d", roll_d)
-            roll_dd = N.denormalize("roll_dd", roll_dd)
-            roll_gain = N.denormalize("roll_gain", roll_gain)
-
->>>>>>> 66c2112d
         # build the actual matrices
         A = T * block(
             [
@@ -467,23 +409,6 @@
             ]
         )
         if not is_casadi:
-<<<<<<< HEAD
-            C = T * block([
-                [wind_mag],
-                [wind_mag],
-                [wind_mag],
-                [np.zeros((3, nw))],
-                [wind_mag],
-                [wind_mag],
-                [np.zeros((2, nw))]
-            ])
-        e = block([
-            [np.zeros((5, 1))],
-            [- T * g],
-            [np.zeros((4, 1))]
-        ])
-        return (A, B, e) if is_casadi else (A, B, C, e)
-=======
             C = T * block(
                 [
                     [wind_mag],
@@ -496,57 +421,4 @@
                 ]
             )
         e = block([[np.zeros((5, 1))], [-T * g], [np.zeros((4, 1))]])
-
-        # if normalization is not required, just return
-        if not self.normalized:
-            return (A, B, e) if is_casadi else (A, B, C, e)
-
-        # compute the scaling matrices T and offsets M
-        rx = N["x"]
-        Tx = np.diag(1 / (rx[:, 1] - rx[:, 0]))
-        Tx_inv = np.diag(rx[:, 1] - rx[:, 0])
-        Mx = -(Tx @ rx[:, 0]).reshape(-1, 1)
-        ru = N["u"]
-        Tu = np.diag(1 / (ru[:, 1] - ru[:, 0]))
-        Tu_inv = np.diag(ru[:, 1] - ru[:, 0])
-        Mu = -(Tu @ ru[:, 0]).reshape(-1, 1)
-
-        # apply scaling
-        As = Tx @ A @ Tx_inv
-        Bs = Tx @ B @ Tu_inv
-        if not is_casadi:
-            Cs = Tx @ C
-        es = (
-            Tx @ e + (np.eye(Tx.shape[0]) - Tx @ A @ Tx_inv) @ Mx - Tx @ B @ Tu_inv @ Mu
-        )
-        return (As, Bs, es) if is_casadi else (As, Bs, Cs, es)
-
-    def _init_config(
-        self, config: QuadRotorEnvConfig, normalization: Optional[NormalizationService]
-    ) -> QuadRotorEnvConfig:
-        """Initializes the env configuration (does not save to self)."""
-        C = init_config(config, QuadRotorEnvConfig)
-        if normalization is None:
-            return C
-        N = normalization
-        N.register(C.normalization_ranges)
-
-        for par in [
-            "g",
-            "thrust_coeff",
-            "pitch_d",
-            "pitch_dd",
-            "pitch_gain",
-            "roll_d",
-            "roll_dd",
-            "roll_gain",
-        ]:
-            setattr(C, par, N.normalize(par, getattr(C, par)))
-
-        for par, n in [("x_bounds", "x"), ("x0", "x"), ("xf", "x"), ("u_bounds", "u")]:
-            setattr(C, par, N.normalize(n, getattr(C, par).T).T)
-
-        fro_norm = np.linalg.norm(np.diff(N["x"]).flatten() ** -2)
-        C.termination_error = C.termination_error / fro_norm / self.nx
-        return C
->>>>>>> 66c2112d
+        return (A, B, e) if is_casadi else (A, B, C, e)