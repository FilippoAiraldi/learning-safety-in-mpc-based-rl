<<<<<<< HEAD
from typing import Iterator, Union
import numpy as np
=======
from collections import Mapping, UserDict
from itertools import combinations
from typing import Any, Iterable, Iterator, Union

import numpy as np
from scipy.special import comb


def nchoosek(n: Union[int, Iterable[Any]], k: int) -> Union[int, Iterable[tuple[Any]]]:
    """Returns the binomial coefficient, i.e.,  the number of combinations of n items
    taken k at a time. If n is an iterable, then it returns an iterable containing all
    possible combinations of the elements of n taken k at a time."""
    return comb(n, k, exact=True) if isinstance(n, int) else combinations(n, k)


def monomial_powers(d: int, k: int) -> np.ndarray:
    """Computes the powers of degree k contained in a d-dimensional monomial."""
    # Thanks to: https://stackoverflow.com/questions/40513896/compute-all-d-dimensional-monomials-of-degree-less-than-k
    m = nchoosek(k + d - 1, d - 1)
    dividers = np.column_stack(
        (
            np.zeros((m, 1), dtype=int),
            np.row_stack(list(nchoosek(np.arange(1, k + d), d - 1))),
            np.full((m, 1), k + d, dtype=int),
        )
    )
    return np.flipud(np.diff(dividers, axis=1) - 1)
>>>>>>> 66c2112d


def cholesky_added_multiple_identities(
    A: np.ndarray, beta: float = 1e-3, maxiter: int = 1000
) -> np.ndarray:
    """Lower Cholesky factorization with added multiple of the identity matrix.
    (Algorithm 3.3 from Nocedal&Wright)"""
    a_min = np.diag(A).min()
    tau = 0 if a_min > 0 else -a_min + beta

    I = np.eye(A.shape[0])
    for _ in range(maxiter):
        try:
            return np.linalg.cholesky(A + tau * I)
        except np.linalg.LinAlgError:
            tau = max(1.05 * tau, beta)
    raise ValueError("Maximum iterations reached.")


def constraint_violation(
    *arrays_and_bounds: tuple[np.ndarray, np.ndarray]
) -> Iterator[np.ndarray]:
    """Computes constraint violations.

    Parameters
    ----------
    arrays_and_bounds : *tuple[array_like, array_like]
        Any number of `(array, bounds)` for which to compute the constraint
        violations.
        For each tuple, `bounds` is an array of shape `(N, 2)`, where `N` is
        the number of features, and the first and second columns are lower and
        upper bounds, respectively. `array` is an array of shape `(N, ...)`.
        A violation is defined as `x <= bound`.

    Returns
    -------
    cv : iterator[array_like]
        For each tuple provided, yields an array of lower and upper bound
        violations of shape `(N, 2, ...)`.
    """
    for a, bnd in arrays_and_bounds:
        a = np.asarray(a)
        lb = np.expand_dims(bnd[:, 0], tuple(range(1, a.ndim)))
        ub = np.expand_dims(bnd[:, 1], tuple(range(1, a.ndim)))
        yield np.stack((lb - a, a - ub), axis=1)


def jaggedstack(
    arrays,
    axis: int = 0,
    out: np.ndarray = None,
    constant_values: Union[float, np.ndarray] = np.nan,
) -> np.ndarray:
    """
    Joins a sequence of arrays with different shapes along a new axis. To do
    so, each array is padded with `constant_values` (see `numpy.pad`) to the
    right to even out the shapes. Then, `numpy.stack` is called.

    Parameters
    ----------
    arrays, axis, out
        See `numpy.stack`.
    constant_values
        See `numpy.pad`.

    Returns
    -------
    stacked : ndarray
        The stacked array has one more dimension than the input arrays.
    """
    arrays: list[np.ndarray] = [np.asanyarray(a) for a in arrays]
    if not arrays:
        raise ValueError("need at least one array to stack")
    maxndim = max(map(lambda a: a.ndim, arrays))
    newarrays = []
    maxshape = None
    for a in arrays:
        if a.ndim < maxndim:
            a = np.expand_dims(a, tuple(range(a.ndim, maxndim)))
        maxshape = a.shape if maxshape is None else np.maximum(maxshape, a.shape)
        newarrays.append(a)
    newarrays = [
        np.pad(
            a,
            [(0, d_max - d) for d, d_max in zip(a.shape, maxshape)],
            mode="constant",
            constant_values=constant_values,
        )
        for a in newarrays
    ]
    return np.stack(newarrays, axis, out)


def logmean(
    a,
    axis=None,
    dtype=None,
    out=None,
    keepdims=np._NoValue,
    *,
    where=np._NoValue,
    nanmean: bool = False,
) -> np.ndarray:
    """
    Computes the arithmetic mean of the exponents of the elements along the
    specified axis. To do so, first the log of elements in `a` is taken, then
    the mean of the exponents is computed, and finally the elements are raised
    to the base.

    Parameters
    ----------
    a, axis, dtype, out, keepdims, where
        See `numpy.mean`.
    nanmean : bool, optional
        Whether to compute the mean with `numpy.mean` or `numpy.nanmean`. By
        default `False`.

    Returns
    -------
    np.ndarray
        The mean in the logarithmic space of the array.
    """
    _mean = np.nanmean if nanmean else np.mean
<<<<<<< HEAD
    return np.exp(_mean(
        np.log(a),
        axis=axis,
        dtype=dtype,
        out=out, keepdims=keepdims, where=where
    ))
=======
    return np.exp(
        _mean(
            np.log(a), axis=axis, dtype=dtype, out=out, keepdims=keepdims, where=where
        )
    )


class NormalizationService(UserDict[str, np.ndarray]):
    """Shared service for normalizing quantities."""

    def normalize(
        self, name: str, x: Union[float, np.ndarray]
    ) -> Union[float, np.ndarray]:
        """Normalizes the value `x` according to the ranges of `name`."""
        r = self.data[name]
        if r.ndim == 1:
            return (x - r[0]) / (r[1] - r[0])
        if isinstance(x, np.ndarray) and x.shape[-1] != r.shape[0]:
            raise ValueError(
                "Input with invalid dimensions: " "normalization would alter shape."
            )
        return (x - r[:, 0]) / (r[:, 1] - r[:, 0])

    def denormalize(
        self, name: str, x: Union[float, np.ndarray]
    ) -> Union[float, np.ndarray]:
        """Denormalizes the value `x` according to the ranges of `name`."""
        r = self.data[name]
        if r.ndim == 1:
            return (r[1] - r[0]) * x + r[0]
        if isinstance(x, np.ndarray) and x.shape[-1] != r.shape[0]:
            raise ValueError(
                "Input with invalid dimensions: " "denormalization would alter shape."
            )
        return (r[:, 1] - r[:, 0]) * x + r[:, 0]

    def can_normalize(self, name: str) -> bool:
        """Whether variable `name` can be normalized."""
        return name in self.data

    def update(self, other: Any = None, **kwargs: np.ndarray) -> None:
        """Updates but throws if duplicate keys occur."""
        # thanks to  https://stackoverflow.com/a/30242574/19648688
        if other is not None:
            for k, v in other.items() if isinstance(other, Mapping) else other:
                self[k] = v
        for k, v in kwargs.items():
            self[k] = v

    def register(self, other: Any = None, **kwargs: np.ndarray) -> None:
        """Updates the normalization ranges. Raises if duplicates occur."""
        return self.update(other, **kwargs)

    def __setitem__(self, name: str, range: np.ndarray) -> None:
        if name in self.data:
            raise KeyError(f"'{name}' already registered for normalization.")
        self.data[name] = range
>>>>>>> 66c2112d
<|MERGE_RESOLUTION|>--- conflicted
+++ resolved
@@ -1,35 +1,6 @@
-<<<<<<< HEAD
 from typing import Iterator, Union
-import numpy as np
-=======
-from collections import Mapping, UserDict
-from itertools import combinations
-from typing import Any, Iterable, Iterator, Union
 
 import numpy as np
-from scipy.special import comb
-
-
-def nchoosek(n: Union[int, Iterable[Any]], k: int) -> Union[int, Iterable[tuple[Any]]]:
-    """Returns the binomial coefficient, i.e.,  the number of combinations of n items
-    taken k at a time. If n is an iterable, then it returns an iterable containing all
-    possible combinations of the elements of n taken k at a time."""
-    return comb(n, k, exact=True) if isinstance(n, int) else combinations(n, k)
-
-
-def monomial_powers(d: int, k: int) -> np.ndarray:
-    """Computes the powers of degree k contained in a d-dimensional monomial."""
-    # Thanks to: https://stackoverflow.com/questions/40513896/compute-all-d-dimensional-monomials-of-degree-less-than-k
-    m = nchoosek(k + d - 1, d - 1)
-    dividers = np.column_stack(
-        (
-            np.zeros((m, 1), dtype=int),
-            np.row_stack(list(nchoosek(np.arange(1, k + d), d - 1))),
-            np.full((m, 1), k + d, dtype=int),
-        )
-    )
-    return np.flipud(np.diff(dividers, axis=1) - 1)
->>>>>>> 66c2112d
 
 
 def cholesky_added_multiple_identities(
@@ -57,18 +28,17 @@
     Parameters
     ----------
     arrays_and_bounds : *tuple[array_like, array_like]
-        Any number of `(array, bounds)` for which to compute the constraint
-        violations.
-        For each tuple, `bounds` is an array of shape `(N, 2)`, where `N` is
-        the number of features, and the first and second columns are lower and
-        upper bounds, respectively. `array` is an array of shape `(N, ...)`.
-        A violation is defined as `x <= bound`.
+        Any number of `(array, bounds)` for which to compute the constraint violations.
+        For each tuple, `bounds` is an array of shape `(N, 2)`, where `N` is the number
+        of features, and the first and second columns are lower and upper bounds,
+        respectively. `array` is an array of shape `(N, ...)`. A violation is defined
+        as `x <= bound`.
 
     Returns
     -------
     cv : iterator[array_like]
-        For each tuple provided, yields an array of lower and upper bound
-        violations of shape `(N, 2, ...)`.
+        For each tuple provided, yields an array of lower and upper bound violations of
+        shape `(N, 2, ...)`.
     """
     for a, bnd in arrays_and_bounds:
         a = np.asarray(a)
@@ -84,9 +54,9 @@
     constant_values: Union[float, np.ndarray] = np.nan,
 ) -> np.ndarray:
     """
-    Joins a sequence of arrays with different shapes along a new axis. To do
-    so, each array is padded with `constant_values` (see `numpy.pad`) to the
-    right to even out the shapes. Then, `numpy.stack` is called.
+    Joins a sequence of arrays with different shapes along a new axis. To do so, each
+    array is padded with `constant_values` (see `numpy.pad`) to the right to even out
+    the shapes. Then, `numpy.stack` is called.
 
     Parameters
     ----------
@@ -134,18 +104,17 @@
     nanmean: bool = False,
 ) -> np.ndarray:
     """
-    Computes the arithmetic mean of the exponents of the elements along the
-    specified axis. To do so, first the log of elements in `a` is taken, then
-    the mean of the exponents is computed, and finally the elements are raised
-    to the base.
+    Computes the arithmetic mean of the exponents of the elements along the specified
+    axis. To do so, first the log of elements in `a` is taken, then the mean of the
+    exponents is computed, and finally the elements are raised to the base.
 
     Parameters
     ----------
     a, axis, dtype, out, keepdims, where
         See `numpy.mean`.
     nanmean : bool, optional
-        Whether to compute the mean with `numpy.mean` or `numpy.nanmean`. By
-        default `False`.
+        Whether to compute the mean with `numpy.mean` or `numpy.nanmean`. By default
+        `False`.
 
     Returns
     -------
@@ -153,69 +122,8 @@
         The mean in the logarithmic space of the array.
     """
     _mean = np.nanmean if nanmean else np.mean
-<<<<<<< HEAD
-    return np.exp(_mean(
-        np.log(a),
-        axis=axis,
-        dtype=dtype,
-        out=out, keepdims=keepdims, where=where
-    ))
-=======
     return np.exp(
         _mean(
             np.log(a), axis=axis, dtype=dtype, out=out, keepdims=keepdims, where=where
         )
-    )
-
-
-class NormalizationService(UserDict[str, np.ndarray]):
-    """Shared service for normalizing quantities."""
-
-    def normalize(
-        self, name: str, x: Union[float, np.ndarray]
-    ) -> Union[float, np.ndarray]:
-        """Normalizes the value `x` according to the ranges of `name`."""
-        r = self.data[name]
-        if r.ndim == 1:
-            return (x - r[0]) / (r[1] - r[0])
-        if isinstance(x, np.ndarray) and x.shape[-1] != r.shape[0]:
-            raise ValueError(
-                "Input with invalid dimensions: " "normalization would alter shape."
-            )
-        return (x - r[:, 0]) / (r[:, 1] - r[:, 0])
-
-    def denormalize(
-        self, name: str, x: Union[float, np.ndarray]
-    ) -> Union[float, np.ndarray]:
-        """Denormalizes the value `x` according to the ranges of `name`."""
-        r = self.data[name]
-        if r.ndim == 1:
-            return (r[1] - r[0]) * x + r[0]
-        if isinstance(x, np.ndarray) and x.shape[-1] != r.shape[0]:
-            raise ValueError(
-                "Input with invalid dimensions: " "denormalization would alter shape."
-            )
-        return (r[:, 1] - r[:, 0]) * x + r[:, 0]
-
-    def can_normalize(self, name: str) -> bool:
-        """Whether variable `name` can be normalized."""
-        return name in self.data
-
-    def update(self, other: Any = None, **kwargs: np.ndarray) -> None:
-        """Updates but throws if duplicate keys occur."""
-        # thanks to  https://stackoverflow.com/a/30242574/19648688
-        if other is not None:
-            for k, v in other.items() if isinstance(other, Mapping) else other:
-                self[k] = v
-        for k, v in kwargs.items():
-            self[k] = v
-
-    def register(self, other: Any = None, **kwargs: np.ndarray) -> None:
-        """Updates the normalization ranges. Raises if duplicates occur."""
-        return self.update(other, **kwargs)
-
-    def __setitem__(self, name: str, range: np.ndarray) -> None:
-        if name in self.data:
-            raise KeyError(f"'{name}' already registered for normalization.")
-        self.data[name] = range
->>>>>>> 66c2112d
+    )