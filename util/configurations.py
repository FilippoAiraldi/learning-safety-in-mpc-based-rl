--- conflicted
+++ resolved
@@ -25,15 +25,7 @@
     group.add_argument('--pk', action='store_true',
                        help='If passed, evaluates a non-learning PK agent.')
 
-<<<<<<< HEAD
-    group = parser.add_argument_group('RL algorithm hyperparameters')
-=======
-    group = parser.add_argument_group('Env')
-    group.add_argument('--normalized', action='store_true',
-                       help='Whether to use a normalized variant of env.')
-
     group = parser.add_argument_group('RL algorithm parameters')
->>>>>>> de9647dc
     group.add_argument('--gamma', type=float, default=0.9792,
                        help='Discount factor.')
     group.add_argument(  # [3e-2, 3e-2, 1e-3, 1e-3, 1e-3],
