--- conflicted
+++ resolved
@@ -6,7 +6,7 @@
 
 
 def parse_args() -> argparse.Namespace:
-    """Parses the programme arguments"""
+    """Parses the programme arguments."""
 
     # construct parser
     parser = argparse.ArgumentParser(
@@ -34,21 +34,8 @@
         help="If passed, evaluates a non-learning PK agent.",
     )
 
-<<<<<<< HEAD
-    group = parser.add_argument_group('RL algorithm parameters')
-    group.add_argument('--gamma', type=float, default=0.9792,
-                       help='Discount factor.')
-=======
-    group = parser.add_argument_group("Env")
-    group.add_argument(
-        "--normalized",
-        action="store_true",
-        help="Whether to use a normalized variant of env.",
-    )
-
     group = parser.add_argument_group("RL algorithm parameters")
     group.add_argument("--gamma", type=float, default=0.9792, help="Discount factor.")
->>>>>>> 66c2112d
     group.add_argument(  # [3e-2, 3e-2, 1e-3, 1e-3, 1e-3],
         "--lr",
         type=float,
@@ -178,10 +165,8 @@
     """Base abstract class for configurations."""
 
     def get_group(self, group: str) -> dict[str, Any]:
-        """
-        Gets a group of parameters starting wit the name `group_`, where
-        `group` is the given string.
-        """
+        """Gets a group of parameters starting wit the name `group_`, where `group` is
+        the given string."""
         return {
             name.removeprefix(f"{group}_"): val
             for name, val in self.__dict__.items()
