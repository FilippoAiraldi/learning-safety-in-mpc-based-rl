import math
from collections import UserDict
from typing import Callable, Optional, Union

import casadi as cs
import numpy as np
from gym.utils.seeding import np_random
from joblib import Parallel
from sklearn.gaussian_process import GaussianProcessRegressor, kernels
from sklearn.multioutput import MultiOutputRegressor
from sklearn.utils.fixes import delayed
from sklearn.utils.validation import check_is_fitted

from util.io import load_results

KERNEL_PARAMS_DICT = {
    kernels.RBF: ("length_scale",),
    kernels.Matern: (
        "nu",
        "length_scale",
    ),
    kernels.ConstantKernel: ("constant_value",),
    kernels.WhiteKernel: ("noise_level",),
}


class CasadiKernels:
    """
    Static class implementing in CasADi the GP kernels avaiable in sklearn. Each kernel
    type retains the same nomenclature.
    """

    @staticmethod
    def ConstantKernel(
        pars: tuple[float],
        X: Union[np.ndarray, cs.SX, cs.MX, cs.DM],
        Y: Union[np.ndarray, cs.SX, cs.MX, cs.DM] = None,
        diag: bool = False,
    ) -> np.ndarray:
        (val,) = pars
        if not diag:
            if Y is None:
                Y = X
            return np.full((X.shape[0], Y.shape[0]), val)
        else:
            assert Y is None
            return np.full((X.shape[0], 1), val)

    @staticmethod
    def RBF(
        pars: tuple[Union[float, np.ndarray]],
        X: Union[np.ndarray, cs.SX, cs.MX, cs.DM],
        Y: Union[np.ndarray, cs.SX, cs.MX, cs.DM] = None,
        diag: bool = False,
    ) -> Union[np.ndarray, cs.SX, cs.MX, cs.DM]:
        (length_scale,) = pars
        if not diag:
            l = np.asarray(length_scale).reshape(1, -1)
            n = X.shape[0]
            X = X / np.tile(l, (n, 1))
            if Y is None:
                m = n
                Y = X
            else:
                m = Y.shape[0]
                Y = Y / np.tile(l, (m, 1))
            dists = cs.horzcat(
                *(
                    cs.sum2((X - cs.repmat(Y[i, :].reshape((1, -1)), n, 1)) ** 2)
                    for i in range(m)
                )
            )
            return np.exp(-0.5 * dists)
        else:
            assert Y is None
            return np.ones((X.shape[0], 1))

    @staticmethod
    def Matern(
        pars: tuple[float, Union[float, np.ndarray]],
        X: Union[np.ndarray, cs.SX, cs.MX, cs.DM],
        Y: Union[np.ndarray, cs.SX, cs.MX, cs.DM] = None,
        diag: bool = False,
    ) -> Union[np.ndarray, cs.SX, cs.MX, cs.DM]:
        nu, length_scale = pars
        if not diag:
            l = np.asarray(length_scale).reshape(1, -1)
            n = X.shape[0]
            X = X / np.tile(l, (n, 1))
            if Y is None:
                m = n
                Y = X
            else:
                m = Y.shape[0]
                Y = Y / np.tile(l, (m, 1))
            dists = cs.horzcat(
                *(
                    cs.sqrt(
                        cs.sum2((X - cs.repmat(Y[i, :].reshape((1, -1)), n, 1)) ** 2)
                    )
                    for i in range(m)
                )
            )

            if nu == 0.5:
                K = np.exp(-dists)
            elif nu == 1.5:
                K = dists * math.sqrt(3)
                K = (1.0 + K) * np.exp(-K)
            elif nu == 2.5:
                K = dists * math.sqrt(5)
                K = (1.0 + K + K**2 / 3.0) * np.exp(-K)
            elif nu == np.inf:
                K = np.exp(-(dists**2) / 2.0)
            else:  # general case; expensive to evaluate
                raise ValueError("Invalud nu.")

            return K
        else:
            assert Y is None
            return np.ones((X.shape[0], 1))

    @staticmethod
    def WhiteKernel(
        pars: tuple[float],
        X: Union[np.ndarray, cs.SX, cs.MX, cs.DM],
        Y: Union[np.ndarray, cs.SX, cs.MX, cs.DM] = None,
        diag: bool = False,
    ) -> np.ndarray:
        (noise_level,) = pars
        if not diag:
            return (
                (noise_level * np.eye(X.shape[0]))
                if Y is None
                else np.zeros((X.shape[0], Y.shape[0]))
            )
        assert Y is None
        return np.full((X.shape[0], 1), noise_level)

    @staticmethod
    def sklearn2func(
        kernel: Union[kernels.Kernel, kernels.KernelOperator]
    ) -> Callable[
        [
            Union[np.ndarray, cs.SX, cs.MX, cs.DM],
            Optional[Union[np.ndarray, cs.SX, cs.MX, cs.DM]],
            Optional[bool],
        ],
        Union[np.ndarray, cs.SX, cs.MX, cs.DM],
    ]:
        def _recursive(_krl):
            if isinstance(_krl, kernels.KernelOperator):
                k1 = _recursive(_krl.k1)
                k2 = _recursive(_krl.k2)
                if isinstance(_krl, kernels.Sum):
                    return lambda X, Y, diag: k1(X, Y, diag) + k2(X, Y, diag)
                if isinstance(_krl, kernels.Product):
                    return lambda X, Y, diag: k1(X, Y, diag) * k2(X, Y, diag)
                raise TypeError("Unrecognized kernel operator.")

            func = getattr(CasadiKernels, type(_krl).__name__)
            p = [getattr(_krl, a) for a in KERNEL_PARAMS_DICT[type(_krl)]]
            return lambda X, Y, diag: func(p, X, Y, diag)

        out = _recursive(kernel)
        return lambda X, Y=None, diag=False: out(X, Y, diag)


class MultitGaussianProcessRegressor(MultiOutputRegressor):
    """
    Custom multi-regressor adapted to GP regression.

    Useful links:
    - https://scikit-learn.org/stable/modules/gaussian_process.html
    - http://gaussianprocess.org/gpml/chapters/RW.pdf
    """

    estimators_: list[GaussianProcessRegressor]

    def __init__(
        self,
        kernel: kernels.Kernel = None,
        *,
        alpha: float = 1e-10,
        optimizer: str = "fmin_l_bfgs_b",
        n_restarts_optimizer: int = 0,
        normalize_y: bool = False,
        copy_X_train: bool = True,
        random_state: int = None,
        n_jobs: int = None,
    ) -> None:
        estimator = GaussianProcessRegressor(
            kernel=kernel,
            alpha=alpha,
            optimizer=optimizer,
            n_restarts_optimizer=n_restarts_optimizer,
            normalize_y=normalize_y,
            copy_X_train=copy_X_train,
            random_state=random_state,
        )
        super().__init__(estimator, n_jobs=n_jobs)

    def predict(
        self, X: np.ndarray, return_std: bool = False, return_cov: bool = False
    ) -> Union[np.ndarray, tuple[np.ndarray, np.ndarray]]:
        """See `GaussianProcessRegressor.predict`."""
        check_is_fitted(self)
        y = Parallel(n_jobs=self.n_jobs)(
            delayed(e.predict)(X, return_std, return_cov) for e in self.estimators_
        )
        if return_std or return_cov:
            return tuple(np.array(o).T for o in zip(*y))
        return np.asarray(y).T


class PriorSafetyKnowledge(UserDict[int, list[tuple[np.ndarray, np.ndarray]]]):
    """
    Class for storing prior information on safety in the form of a list of tuples of
    `(theta, safety)`, where `safety` is negative if `theta` yielded a safe controller;
    otherwise, positive.
    """

    def __init__(self, data, seed: int = None) -> None:
        super().__init__(data)
        self.seed = seed
        self.np_random, _ = np_random(seed)

    def get(
        self,
        target_seed: int = None,
        notfound_ok: bool = False,
        size: Union[int, float] = None,
    ) -> list[tuple[np.ndarray, np.ndarray]]:
        """
        Gets the safety knowledge from previous simulation data.

        Parameters
        ----------
        target_seed : int, optional
            Searches knowledge from a specific seed.
        notfound_ok : bool, optional
            If `true`, raises if `target_seed` is not found; otherwise, picks
            information from another seed picked at random from avaiable ones.
        size : int or float, optional
            How much samples from the information to return. If `None`, all information
            is returned. If float, then it must be between 0 and 1.

        Returns
        -------
        list[tuple[np.ndarray, np.ndarray]]
            A list of tuples `(theta, safety)`, representing safety knowlegde.

        Raises
        ------
        KeyError
            Raises in case `target_seed` is not found and `notfound_ok=False`.
<<<<<<< HEAD
        '''
        missing = target_seed not in self.data
        if target_seed is None or (missing and notfound_ok):
            target_seed = self.np_random.choice(list(self.data.keys()))
        elif missing:
            raise KeyError(
                f'No prior simulation found with seed={target_seed}')
=======
        """
        if target_seed is None or (target_seed not in self.data and notfound_ok):
            target_seed = self.np_random.choice(list(self.data.keys()))
        elif target_seed not in self.data:
            raise KeyError(f"No prior simulation found with seed={target_seed}")
>>>>>>> 66c2112d
        prior = self.data[target_seed]
        if size is None:
            return prior
        L = len(prior)
        if isinstance(size, float):
            size = int(L * size)
        size = np.clip(size, 0, L)
        return [prior[i] for i in self.np_random.choice(L, size, replace=False)]

    @classmethod
    def from_sim(cls, name: str, seed: int = None) -> "PriorSafetyKnowledge":
        """
        Loads knowledge on safety from a previous simulation.

        Parameters
        ----------
        name : str
            Name of the simulation filename. Must be a pickle file.
        """
        agents = load_results(name)["agents"]
        data = {}
        for agent in agents:
            agent = agent.unwrapped
            if not hasattr(agent, "gpr_dataset"):
                raise ValueError("No knowledge to load from current agent.")
            data[agent.seed] = agent.gpr_dataset
        return cls(data, seed=seed)<|MERGE_RESOLUTION|>--- conflicted
+++ resolved
@@ -25,10 +25,8 @@
 
 
 class CasadiKernels:
-    """
-    Static class implementing in CasADi the GP kernels avaiable in sklearn. Each kernel
-    type retains the same nomenclature.
-    """
+    """Static class implementing in CasADi the GP kernels avaiable in sklearn. Each
+    kernel type retains the same nomenclature."""
 
     @staticmethod
     def ConstantKernel(
@@ -254,21 +252,12 @@
         ------
         KeyError
             Raises in case `target_seed` is not found and `notfound_ok=False`.
-<<<<<<< HEAD
-        '''
+        """
         missing = target_seed not in self.data
         if target_seed is None or (missing and notfound_ok):
             target_seed = self.np_random.choice(list(self.data.keys()))
         elif missing:
-            raise KeyError(
-                f'No prior simulation found with seed={target_seed}')
-=======
-        """
-        if target_seed is None or (target_seed not in self.data and notfound_ok):
-            target_seed = self.np_random.choice(list(self.data.keys()))
-        elif target_seed not in self.data:
             raise KeyError(f"No prior simulation found with seed={target_seed}")
->>>>>>> 66c2112d
         prior = self.data[target_seed]
         if size is None:
             return prior
