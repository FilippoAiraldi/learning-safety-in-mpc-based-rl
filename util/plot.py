--- conflicted
+++ resolved
@@ -9,17 +9,7 @@
 from cycler import cycler
 from matplotlib.axes import Axes
 from matplotlib.figure import Figure
-<<<<<<< HEAD
 from matplotlib.ticker import MaxNLocator
-from agents import \
-    QuadRotorPKAgent, QuadRotorLSTDQAgent, QuadRotorGPSafeLSTDQAgent
-from agents.wrappers import RecordLearningData
-from util.math import \
-    constraint_violation as cv_, jaggedstack as jstack, logmean
-=======
-from matplotlib.ticker import MaxNLocator, PercentFormatter
-from mpl_toolkits.mplot3d.art3d import Line3DCollection, Poly3DCollection
->>>>>>> 66c2112d
 
 from agents.quad_rotor_lstdq_agents import (
     QuadRotorGPSafeLSTDQAgent,
@@ -27,7 +17,6 @@
 )
 from agents.quad_rotor_pk_agent import QuadRotorPKAgent
 from agents.wrappers.record_learning_data import RecordLearningData
-from envs.wrappers.record_data import RecordData
 from util.math import constraint_violation as cv_
 from util.math import jaggedstack as jstack
 from util.math import logmean
@@ -190,189 +179,6 @@
         mpl.rcParams["axes.prop_cycle"] = cycler("color", MATLAB_COLORS)
 
 
-<<<<<<< HEAD
-=======
-def trajectory_3d(env: RecordData, traj_num: int) -> Figure:
-    """Plots the i-th trajecetory of the recorded data in 3D."""
-    x0, xf = env.config.x0, env.config.xf
-    data = env.observations[traj_num].T
-
-    # prepare stuff for plotting
-    labels = {
-        0: "Pos: x [$m$]",
-        1: "Pos: y [$m$]",
-        2: "Altitude [$m$]",
-        6: "Pitch [$rad$]",
-        7: "Roll [$rad$]",
-    }
-    linecollection_kwargs = {"cmap": "coolwarm", "norm": plt.Normalize(0, 100)}
-    patch_kwargs = {"alpha": 0.1, "edgecolor": "k", "linewidth": 2}
-
-    # plot
-    fig = plt.figure(constrained_layout=True)
-    G = gridspec.GridSpec(2, 4, figure=fig, width_ratios=[1, 1, 1, 1e-1])
-    axes = [
-        ((0, 1, 2), fig.add_subplot(G[0, :2], projection="3d")),
-        ((1, 2), fig.add_subplot(G[0, 2])),
-        ((0, 1), fig.add_subplot(G[1, 0])),
-        ((0, 2), fig.add_subplot(G[1, 1])),
-        ((6, 7), fig.add_subplot(G[1, 2])),
-    ]
-    for inds, ax in axes:
-        inds = np.array(inds)
-        points = np.expand_dims(data[inds, :].T, axis=1)
-        segments = np.concatenate([points[:-1], points[1:]], axis=1)
-
-        if len(inds) == 3:
-            # plot multicolored 3D line
-            lc = Line3DCollection(segments, **linecollection_kwargs)
-            lc.set_array(np.linspace(0, 100, segments.shape[0]))
-            trajectory = ax.add_collection3d(lc)
-
-            # initial and termination state
-            ax.scatter(*x0[:3], marker="o", color="k")
-            ax.scatter(*xf[:3], marker="x", color="k")
-
-            # plot state constraints
-            # many thanks to: https://www.pythonpool.com/matplotlib-draw-rectangle/
-            Z = np.array(list(product(*env.config.x_bounds[:3, :])))
-            verts = [
-                [Z[0], Z[4], Z[6], Z[2]],
-                [Z[1], Z[5], Z[7], Z[3]],
-                [Z[0], Z[4], Z[5], Z[1]],
-                [Z[6], Z[2], Z[3], Z[7]],
-                [Z[4], Z[6], Z[7], Z[5]],
-                [Z[1], Z[3], Z[2], Z[0]],
-            ]
-            ax.add_collection3d(Poly3DCollection(verts, **patch_kwargs))
-
-        else:
-            # plot multicolored 2D line
-            lc = LineCollection(segments, **linecollection_kwargs)
-            lc.set_array(np.linspace(0, 100, segments.shape[0]))
-            ax.add_collection(lc)
-
-            # initial and termination state
-            ax.plot(*x0[inds], marker="o", color="k")
-            ax.plot(*xf[inds], marker="x", color="k")
-
-            # plot state constraints
-            ax.add_patch(
-                plt.Rectangle(
-                    env.config.x_bounds[inds, 0],
-                    *np.diff(env.config.x_bounds[inds, :]).flatten(),
-                    **patch_kwargs,
-                )
-            )
-
-        # embellish
-        for axisname, ind in zip(("x", "y", "z"), inds):
-            # add labels
-            getattr(ax, f"set_{axisname}label")(labels[ind])
-
-            # impose data limits
-            lim = getattr(ax, f"get_{axisname}lim")()
-            getattr(ax, f"set_{axisname}lim")(
-                min(data[ind].min(), env.config.x_bounds[ind, 0], lim[0]),
-                max(data[ind].max(), env.config.x_bounds[ind, 1], lim[1]),
-            )
-
-        # make axis equal
-        if len(inds) == 3:
-            _set_axes3d_equal(ax)
-        else:
-            ax.axis("equal")
-
-    # add colorbar
-    cax = fig.add_subplot(G[:, -1])
-    fig.colorbar(
-        trajectory, cax=cax, format=PercentFormatter(), label="% of trajectory"
-    )
-    return fig
-
-
-def trajectory_time(env: RecordData, traj_num: int) -> Figure:
-    """Plots the i-th trajecetory of the recorded data."""
-
-    # prepare for plotting
-    xf = env.config.xf
-    x_bnd, u_bnd = env.config.x_bounds, env.config.u_bounds
-    X = env.observations[traj_num]
-    U = env.actions[traj_num]
-    t = np.arange(X.shape[0]) * env.config.T  # time
-
-    # compute contributions to cost (position, control usage, violations)
-    Cx = env.position_error(X[1:])
-    Cu = env.control_usage(U)
-    Cv = env.constraint_violations(X[1:], U)
-    assert np.allclose(Cx + Cu + Cv, env.rewards[traj_num])
-    C = np.stack((Cx, Cu, Cv), axis=1)
-
-    items = [
-        [X[:, :3], ("x", "y", "z"), "Position [$m$]", xf[:3], x_bnd[:3]],
-        [X[:, 3:6], ("x", "y", "z"), "Speed [$m/s$]", xf[3:6], x_bnd[3:6]],
-        [X[:, 6:8], ("pitch", "roll"), "Angle [$rad$]", xf[6:8], x_bnd[6:8]],
-        [X[:, 8:], ("pitch", "roll"), "Angular Speed [$rad/s$]", xf[8:], x_bnd[8:]],
-        [U[:, :2], ("desired pitch", "desired roll"), "Angle [$rad$]", None, u_bnd[:2]],
-        [U[:, -1], ("desired z acc.",), "Acceleration [$m/s^2$]", None, u_bnd[-1]],
-        [Cx, None, "Termination error", None, env.config.termination_error],
-        [
-            C,
-            (
-                f"pos. error ({Cx.sum():,.2f})",
-                f"act. usage ({Cu.sum():,.2f})",
-                f"violations ({Cv.sum():,.2f})",
-            ),
-            f"Cost (J = {C.sum():,.2f})",
-            None,
-            None,
-        ],
-    ]
-
-    # create figure and grid
-    fig = plt.figure(constrained_layout=True)
-    G = gridspec.GridSpec(4, 2, figure=fig)
-
-    # do plot
-    ax = None
-    for i, (x, lgds, ylbl, asymptot, bnds) in enumerate(items):
-        # create axis
-        ax = fig.add_subplot(G[np.unravel_index(i, (G.nrows, G.ncols))], sharex=ax)
-
-        # plot data
-        L = x.shape[0]
-        lines = ax.plot(t[:L], x) if i < 7 else ax.stackplot(t[:L], x.T)
-        if asymptot is not None:
-            ax.hlines(
-                asymptot,
-                xmin=t[0],
-                xmax=t[L - 1],
-                linestyles="dotted",
-                colors=[l.get_color() for l in lines],
-                linewidths=0.7,
-            )
-        if bnds is not None:
-            ax.hlines(
-                bnds,
-                xmin=t[0],
-                xmax=t[L - 1],
-                linestyles="dashed",
-                colors="k",
-                linewidths=0.7,
-            )
-
-        # embellish
-        if lgds is not None:
-            ax.legend(lgds)
-        ax.set_ylabel(ylbl)
-        if i >= 6:
-            ax.set_xlabel("Time [s]")
-
-    ax.set_xlim([t[0], t[-1]])
-    return fig
-
-
->>>>>>> 66c2112d
 def performance(
     agents: list[AGENTTYPE], fig: Figure = None, color: str = None, label: str = None
 ) -> Figure:
